package github.ag777.util.net;

import github.ag777.util.lang.ObjectUtils;
import github.ag777.util.lang.StringUtils;
import github.ag777.util.lang.collection.ListUtils;

import java.net.URI;
import java.net.URISyntaxException;
import java.net.URLDecoder;
import java.net.URLEncoder;
import java.nio.charset.StandardCharsets;
import java.util.*;
import java.util.function.BiFunction;
import java.util.function.Function;
import java.util.stream.Collectors;
import java.util.stream.Stream;

/**
 * 一个通过链式调用流畅地构建、解析和操作 URI 的多功能工具类。
 * <p>
 * 该类提供了灵活的参数设置接口（接受 Object 类型），同时在内部将所有参数统一存储为字符串列表
 * ({@code List<String>})，以保证类型明确和行为一致。
 * </p>
 *
 * <h3>核心特性:</h3>
 * <ul>
 *     <li><b>灵活设值:</b> 可使用 {@code setParam(key, Object)} 传入任意类型的值，工具类会自动将其转换为字符串。</li>
 *     <li><b>类型明确:</b> 内部所有参数都以 {@code List<String>} 形式存储，API 只返回字符串或字符串列表。</li>
 *     <li><b>多值支持:</b> 通过 {@code addParam} 或传入集合/数组来轻松管理多值参数。</li>
 *     <li><b>链式调用:</b> 所有修改操作都返回自身，便于连续操作。</li>
 * </ul>
 *
 * <h3>使用示例:</h3>
 * <pre>{@code
 * // 1. 使用不同类型的值构建 URI
 * List<Integer> ids = List.of(101, 102);
 * URI uri = UriBuilder.create()
 *         .scheme("https")
 *         .host("api.example.com")
 *         .path("/items")
 *         .setParam("ids", ids)       // 传入 List<Integer>
 *         .setParam("page", 1)
 *         .setParam("isPublished", true) // 传入 boolean
 *         .addParam("filter", "new")
 *         .build();
 * // 结果: https://api.example.com/items?ids=101&ids=102&page=1&isPublished=true&filter=new
 *
 * // 2. 解析和读取 URI
 * UriBuilder builder = UriBuilder.of(uri);
 * String page = builder.getParam("page"); // "1"
 * List<String> idList = builder.getParamList("ids"); // ["101", "102"]
 * }</pre>
 *
 * @author ag777
<<<<<<< HEAD
 * @version  2025/08/24 20:33
=======
 * @version  2025/08/24 20:28
>>>>>>> fb5569f6
 */
public class UriBuilder {

    /**
     * URI scheme，例如 "http" 或 "https"。
     */
    private String scheme;
    /**
     * URI 用户信息部分。
     */
    private String userInfo;
    /**
     * URI 主机名。
     */
    private String host;
    /**
     * URI 端口号，-1 表示未设置。
     */
    private int port = -1;
    /**
     * URI 路径部分。
     */
    private String path;
    /**
     * 存储查询参数的 Map。每个键都映射到一个字符串值的列表。
     */
    private final Map<String, List<String>> queryParams = new LinkedHashMap<>();
    /**
     * URI 片段部分（#后的内容）。
     */
    private String fragment;

    private UriBuilder() {
    }

    /**
     * 创建一个新的、空的 {@code UriBuilder} 实例。
     *
     * @return 一个新的 {@code UriBuilder}。
     */
    public static UriBuilder create() {
        return new UriBuilder();
    }

    /**
     * 从一个已有的 {@link URI} 创建 {@code UriBuilder} 实例。
     *
     * @param uri 要解析的 URI。
     * @return 一个用给定 URI 组件初始化的新 {@code UriBuilder}。
     * @throws NullPointerException 如果 uri 为 null。
     */
    public static UriBuilder of(URI uri) {
        Objects.requireNonNull(uri, "URI 不能为空");
        UriBuilder builder = new UriBuilder();
        builder.scheme = uri.getScheme();
        builder.userInfo = uri.getUserInfo();
        builder.host = uri.getHost();
        builder.port = uri.getPort();
        builder.path = uri.getPath();
        builder.fragment = uri.getFragment();
        parseQuery(uri.getRawQuery(), builder.queryParams);
        return builder;
    }

    /**
     * 从一个 URI 字符串创建 {@code UriBuilder} 实例。
     *
     * @param uriString 要解析的字符串。
     * @return 一个从解析后的 URI 初始化的新 {@code UriBuilder}。
     * @throws IllegalArgumentException 如果 uriString 无效。
     */
    public static UriBuilder of(String uriString) {
        return of(URI.create(uriString));
    }

    // --- 解析和构建 --- 

    /**
     * 解析查询参数。
     *
     * @param query 查询参数。
     * @param params 参数的 Map。
     */
    private static void parseQuery(String query, Map<String, List<String>> params) {
        if (query == null || query.isEmpty()) {
            return;
        }
        params.clear();
        Stream.of(query.split("&"))
                .forEach(pair -> {
                    int idx = pair.indexOf('=');
                    String key = decode(idx == -1 ? pair : pair.substring(0, idx));
                    String value = idx == -1 || pair.substring(idx + 1).isEmpty() ? null : decode(pair.substring(idx + 1));
                    params.computeIfAbsent(key, k -> new ArrayList<>()).add(value);
                });
    }

    /**
     * 构建最终的 {@link URI} 实例。
     *
     * @return 构建完成的 {@link URI}。
     * @throws IllegalStateException 如果在构建过程中 URI 语法不正确。
     */
    public URI build() {
        try {
            return new URI(scheme, userInfo, host, port, path, buildQuery(), fragment);
        }
        catch (URISyntaxException e) {
            throw new IllegalStateException("构建 URI 失败", e);
        }
    }

    private String buildQuery() {
        if (queryParams.isEmpty()) {
            return null;
        }
        return this.queryParams.entrySet().stream()
                .flatMap(entry -> {
                    List<String> values = entry.getValue();
                    // 防御性检查：如果与键关联的列表为 null，则视为空流，不生成任何参数
                    if (values == null) {
                        return Stream.empty();
                    }
                    return values.stream()
                            .map(value -> encode(entry.getKey()) + "=" + (value == null ? "" : encode(value)));
                })
                .collect(Collectors.joining("&"));
    }

    // --- Setters --- 

    /**
     * 设置 scheme 组件 (例如 "http", "https")。
     *
     * @param scheme scheme 名称。
     * @return 当前 {@code UriBuilder} 实例，用于链式调用。
     */
    public UriBuilder scheme(String scheme) {
        this.scheme = scheme;
        return this;
    }

    /**
     * 设置 user-info 组件。
     *
     * @param userInfo 用户信息。
     * @return 当前 {@code UriBuilder} 实例，用于链式调用。
     */
    public UriBuilder userInfo(String userInfo) {
        this.userInfo = userInfo;
        return this;
    }

    /**
     * 设置 host 组件。
     *
     * @param host 主机名。
     * @return 当前 {@code UriBuilder} 实例，用于链式调用。
     */
    public UriBuilder host(String host) {
        this.host = host;
        return this;
    }

    /**
     * 设置 port 组件。
     *
     * @param port 端口号，或 -1 表示不设置。
     * @return 当前 {@code UriBuilder} 实例，用于链式调用。
     */
    public UriBuilder port(int port) {
        this.port = port;
        return this;
    }

    /**
     * 设置 path 组件。
     *
     * @param path 路径。
     * @return 当前 {@code UriBuilder} 实例，用于链式调用。
     */
    public UriBuilder path(String path) {
        this.path = path;
        return this;
    }

    /**
     * 设置 fragment 组件。
     *
     * @param fragment 片段。
     * @return 当前 {@code UriBuilder} 实例，用于链式调用。
     */
    public UriBuilder fragment(String fragment) {
        this.fragment = fragment;
        return this;
    }

    /**
     * 设置查询参数。
     *
     * @param query 查询参数。
     * @return 当前 {@code UriBuilder} 实例，用于链式调用。
     */
    public UriBuilder query(String query) {
        this.queryParams.clear();
        parseQuery(query, this.queryParams);
        return this;
    }

    /**
     * 检查是否存在指定的查询参数。
     *
     * @param key 参数的键。
     * @return 如果参数存在，则返回 {@code true}，否则返回 {@code false}。
     */
    public boolean containsParam(String key) {
        if (this.queryParams.containsKey(key)) {
            String value = getParam(key);
            return !StringUtils.isEmpty(value);
        }
        return false;
    }

    /**
     * 计算一个查询参数的值。
     *
     * @param key 参数的键。
     * @param remappingFunction 计算函数。
     * @return 当前 {@code UriBuilder} 实例，用于链式调用。
     */
    public UriBuilder computeParam(String key, BiFunction<String, String, String> remappingFunction) {
        Objects.requireNonNull(key, "键不能为空");
        String oldValue = getParam(key);

        String newValue = remappingFunction.apply(key, oldValue);
        if (newValue == null) {
            // delete mapping
            if (oldValue != null || this.queryParams.containsKey(key)) {
                // something to remove
                this.queryParams.remove(key);
                return null;
            } else {
                // nothing to do. Leave things as they were.
                return null;
            }
        } else {
            // add or replace old mapping
            this.queryParams.put(key, convertValueToStrings(newValue));
            return this;
        }
    }

    /**
     * 计算一个查询参数的值，如果参数存在。
     *
     * @param key 参数的键。
     * @param remappingFunction 计算函数。
     * @return 当前 {@code UriBuilder} 实例，用于链式调用。
     */
    public UriBuilder computeParamIfPresent(String key, BiFunction<String, String, String> remappingFunction) {
        if (this.queryParams.containsKey(key)) {
            computeParam(key, remappingFunction);
        }
        return this;
    }

    /**
     * 计算一个查询参数的值，如果参数不存在。
     *
     * @param key 参数的键。
     * @param remappingFunction 计算函数。
     * @return 当前 {@code UriBuilder} 实例，用于链式调用。
     */
    public UriBuilder computeParamIfAbsent(String key, Function<String, String> remappingFunction) {
        if (!this.queryParams.containsKey(key)) {
            this.queryParams.put(key, convertValueToStrings(remappingFunction.apply(key)));
        }
        return this;
    }

    /**
     * 设置一个查询参数，替换该键已有的任何值。
     * <p>
     * 值可以是任意类型，工具类会自动进行字符串转换：
     * <ul>
     *     <li>集合或数组会被转换为多个字符串值。</li>
     *     <li>其他类型会通过 {@code ObjectUtils.toStr()} 转换为单个字符串。</li>
     * </ul>
     *
     * @param key   参数的键。不能为空。
     * @param value 参数的值，可以为 null。
     * @return 当前 {@code UriBuilder} 实例，用于链式调用。
     */
    public UriBuilder setParam(String key, Object value) {
        Objects.requireNonNull(key, "键不能为空");
        this.queryParams.put(key, convertValueToStrings(value));
        return this;
    }

    /**
     * 设置一个查询参数，如果条件为 true，则替换该键已有的任何值。
     *
     * @param condition 条件。
     * @param key 参数的键。不能为空。
     * @param value 参数的值，可以为 null。
     * @return 当前 {@code UriBuilder} 实例，用于链式调用。
     */
    public UriBuilder setParam(boolean condition, String key, Object value) {
        if (condition) {
            setParam(key, value);
        }
        return this;
    }

    /**
     * 添加一个或多个查询参数。
     * <p>
     * 如果传入的是集合或数组，其所有元素都将被添加为该键的值。
     * 否则，将添加转换后的单个字符串值。
     *
     * @param key   参数的键。不能为空。
     * @param value 参数的值，可以为 null。
     * @return 当前 {@code UriBuilder} 实例，用于链式调用。
     */
    public UriBuilder addParam(String key, Object value) {
        Objects.requireNonNull(key, "键不能为空");
        this.queryParams.computeIfAbsent(key, k -> new ArrayList<>()).addAll(convertValueToStrings(value));
        return this;
    }

    /**
     * 添加一个或多个查询参数，如果条件为 true，则添加该键的值。
     *
     * @param condition 条件。
     * @param key 参数的键。不能为空。
     * @param value 参数的值，可以为 null。
     * @return 当前 {@code UriBuilder} 实例，用于链式调用。
     */
    public UriBuilder addParam(boolean condition, String key, Object value) {
        if (condition) {
            addParam(key, value);
        }
        return this;
    }

    /**
     * 替换指定键的参数值。
     *
     * @param key 参数的键。
     * @param valueConverter 值转换器，如果为 null，则移除该键。
     * @return 当前 {@code UriBuilder} 实例，用于链式调用。
     */
    public UriBuilder replaceParam(String key, Function<String, Object> valueConverter) {
        Objects.requireNonNull(key, "键不能为空");
        if (valueConverter == null) {
            return this;
        }
        Object newVal = valueConverter.apply(getParam(key));
        if (newVal == null) {
            this.queryParams.remove(key);
        } else {
            this.queryParams.put(key, convertValueToStrings(newVal));
        }
        return this;
    }

    /**
     * 移除指定键的所有查询参数。
     *
     * @param key 要移除的参数的键。
     * @return 当前 {@code UriBuilder} 实例，用于链式调用。
     */
    public UriBuilder removeParam(String key) {
        this.queryParams.remove(key);
        return this;
    }

    /**
     * 移除指定键的查询参数，如果条件为 true。
     *
     * @param condition 条件。
     * @param key 要移除的参数的键。
     * @return 当前 {@code UriBuilder} 实例，用于链式调用。
     */
    public UriBuilder removeParam(boolean condition, String key) {
        if (condition) {
            removeParam(key);
        }
        return this;
    }

    /**
     * 移除所有值为 null 的查询参数。
     *
     * @return 当前 {@code UriBuilder} 实例，用于链式调用。
     */
    public UriBuilder clearNullParams() {
        this.queryParams.entrySet().removeIf(entry -> entry.getValue().isEmpty() || entry.getValue().stream().allMatch(Objects::isNull));
        return this;
    }

    // --- Getters --- 

    /**
     * 获取 URI 的 scheme 部分。
     *
     * @return URI 的 scheme 部分。
     */
    public String scheme() {
        return scheme;
    }

    /**
     * 获取 URI 的用户信息部分。
     *
     * @return URI 的用户信息部分。
     */
    public String userInfo() {
        return userInfo;
    }

    /**
     * 获取 URI 的主机名。
     *
     * @return URI 的主机名。
     */
    public String host() {
        return host;
    }

    /**
     * 获取 URI 的端口号。
     *
     * @return URI 的端口号。
     */
    public int port() {
        return port;
    }

    /**
     * 获取 URI 的路径部分。
     *
     * @return URI 的路径部分。
     */
    public String path() {
        return path;
    }

    /**
     * 获取 URI 的查询参数部分。
     *
     * @return URI 的查询参数部分。
     */
    public String query() {
        return buildQuery();
    }

    /**
     * 获取 URI 的片段部分。
     *
     * @return URI 的片段部分。
     */
    public String fragment() {
        return fragment;
    }

    /**
     * 获取单个查询参数的值。
     * <p>如果一个键对应多个值，此方法只返回列表中的第一个值。</p>
     *
     * @param key 参数的键。
     * @return 参数的字符串值。如果键不存在或列表为空，则返回 {@code null}。
     */
    public String getParam(String key) {
        List<String> values = this.queryParams.get(key);
        return (values == null || values.isEmpty()) ? null : values.get(0);
    }

    /**
     * 获取一个键对应的整数参数值。
     *
     * @param key 参数的键。
     * @return 参数的整数值。如果键不存在或无法转换为整数，则返回 {@code null}。
     */
    public Integer getIntParam(String key) {
        String value = getParam(key);
        return ObjectUtils.toInt(value);
    }

    /**
     * 获取一个键对应的整数参数值，如果键不存在或无法转换为整数，则返回默认值。
     *
     * @param key 参数的键。
     * @param defaultValue 默认值。
     * @return 参数的整数值。如果键不存在或无法转换为整数，则返回默认值。
     */
    public int getIntParam(String key, int defaultValue) {
        String value = getParam(key);
        return ObjectUtils.toInt(value, defaultValue);
    }

    /**
     * 获取一个键对应的长整数参数值。
     *
     * @param key 参数的键。
     * @return 参数的长整数值。如果键不存在或无法转换为长整数，则返回 {@code null}。
     */
    public long getLongParam(String key) {
        String value = getParam(key);
        return ObjectUtils.toLong(value);
    }

    /**
     * 获取一个键对应的长整数参数值，如果键不存在或无法转换为长整数，则返回默认值。
     *
     * @param key 参数的键。
     * @param defaultValue 默认值。
     * @return 参数的长整数值。如果键不存在或无法转换为长整数，则返回默认值。
     */
    public long getLongParam(String key, long defaultValue) {
        String value = getParam(key);
        return ObjectUtils.toLong(value, defaultValue);
    }

    /**
     * 获取一个键对应的浮点数参数值。
     *
     * @param key 参数的键。
     * @return 参数的浮点数值。如果键不存在或无法转换为浮点数，则返回 {@code null}。
     */
    public double getDoubleParam(String key) {
        String value = getParam(key);
        return ObjectUtils.toDouble(value);
    }

    /**
     * 获取一个键对应的浮点数参数值，如果键不存在或无法转换为浮点数，则返回默认值。
     *
     * @param key 参数的键。
     * @param defaultValue 默认值。
     * @return 参数的浮点数值。如果键不存在或无法转换为浮点数，则返回默认值。
     */
    public double getDoubleParam(String key, double defaultValue) {
        String value = getParam(key);
        return ObjectUtils.toDouble(value, defaultValue);
    }

    /**
     * 获取一个键对应的浮点数参数值。
     *
     * @param key 参数的键。
     * @return 参数的浮点数值。如果键不存在或无法转换为浮点数，则返回 {@code null}。
     */
    public float getFloatParam(String key) {
        String value = getParam(key);
        return ObjectUtils.toFloat(value);
    }

    /**
     * 获取一个键对应的浮点数参数值，如果键不存在或无法转换为浮点数，则返回默认值。
     *
     * @param key 参数的键。
     * @param defaultValue 默认值。
     * @return 参数的浮点数值。如果键不存在或无法转换为浮点数，则返回默认值。
     */
    public float getFloatParam(String key, float defaultValue) {
        String value = getParam(key);
        return ObjectUtils.toFloat(value, defaultValue);
    }

    /**
     * 获取一个键对应的布尔参数值。
     *
     * @param key 参数的键。
     * @return 参数的布尔值。如果键不存在或无法转换为布尔值，则返回 {@code null}。
     */
    public boolean getBooleanParam(String key) {
        String value = getParam(key);
        return ObjectUtils.toBoolean(value);
    }

    /**
     * 获取一个键对应的布尔参数值，如果键不存在或无法转换为布尔值，则返回默认值。
     *
     * @param key 参数的键。
     * @param defaultValue 默认值。
     * @return 参数的布尔值。如果键不存在或无法转换为布尔值，则返回默认值。
     */
    public boolean getBooleanParam(String key, boolean defaultValue) {
        String value = getParam(key);
        return ObjectUtils.toBoolean(value, defaultValue);
    }

    /**
     * 获取一个键对应的所有参数值的列表。
     *
     * @param key 参数的键。
     * @return 包含所有值的字符串列表。如果键不存在，返回一个空的只读列表。
     */
    public List<String> getParamList(String key) {
        return this.queryParams.getOrDefault(key, Collections.emptyList());
    }

    /**
     * 获取所有查询参数的只读副本。
     *
     * @return 包含所有查询参数的 Map ({@code Map<String, List<String>>}) 副本。
     */
    public Map<String, List<String>> getQueryParams() {
        return new LinkedHashMap<>(this.queryParams);
    }

    // --- 内部辅助方法 ---

    private static List<String> convertValueToStrings(Object value) {
        if (value == null) {
            return new ArrayList<>(Collections.singletonList(null));
        }
        if (value instanceof Collection) {
            return ((Collection<?>) value).stream()
                    .map(ObjectUtils::toStr)
                    .collect(Collectors.toList());
        }
        if (value.getClass().isArray()) {
            return Arrays.stream((Object[]) value)
                    .map(ObjectUtils::toStr)
                    .collect(Collectors.toList());
        }
        List<String> list = new ArrayList<>();
        list.add(ObjectUtils.toStr(value));
        return list;
    }

    private static String encode(String value) {
        return URLEncoder.encode(value, StandardCharsets.UTF_8);
    }

    private static String decode(String value) {
        return URLDecoder.decode(value, StandardCharsets.UTF_8);
    }

    @Override
    public String toString() {
        return build().toString();
    }
}

<|MERGE_RESOLUTION|>--- conflicted
+++ resolved
@@ -2,7 +2,6 @@
 
 import github.ag777.util.lang.ObjectUtils;
 import github.ag777.util.lang.StringUtils;
-import github.ag777.util.lang.collection.ListUtils;
 
 import java.net.URI;
 import java.net.URISyntaxException;
@@ -52,11 +51,7 @@
  * }</pre>
  *
  * @author ag777
-<<<<<<< HEAD
  * @version  2025/08/24 20:33
-=======
- * @version  2025/08/24 20:28
->>>>>>> fb5569f6
  */
 public class UriBuilder {
 
